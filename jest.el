--- conflicted
+++ resolved
@@ -323,13 +323,9 @@
 (define-derived-mode jest-mode
   comint-mode "jest"
   "Major mode for jest sessions (derived from comint-mode)."
-<<<<<<< HEAD
-  (compilation-setup t))
-=======
   (make-variable-buffer-local 'comint-prompt-read-only)
   (setq-default comint-prompt-read-only nil)
-  (compilation-setup))
->>>>>>> df082982
+  (compilation-setup t))
 
 (cl-defun jest--run (&key args file func edit)
   "Run jest for the given arguments."
